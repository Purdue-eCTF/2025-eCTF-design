use bytemuck::{bytes_of, Pod, Zeroable};
use core::marker::PhantomData;
use ed25519_dalek::VerifyingKey;
use thiserror_no_std::Error;

use max78000_hal::flash::{FLASH_BASE_ADDR, FLASH_PAGE_SIZE, FLASH_SIZE, PAGE_MASK};
use max78000_hal::{Flash, Peripherals};

use rand_chacha::ChaCha20Rng;
use rand_core::SeedableRng;
use tinyvec::ArrayVec;

use crate::ectf_params::{FLASH_DATA_ADDRS, MAX_SUBSCRIPTIONS};

const FLASH_ENTRY_MAGIC: u32 = 0x11aa0055;

/// Stores an object on a page of flash
pub struct FlashEntry<T: Pod> {
    address: usize,
    _marker: PhantomData<T>,
}

impl<T: Pod> FlashEntry<T> {
    /// Creates a new `FlashEntry`.
    ///
    /// # Safety
    ///
    /// `address` must be the address of the start of a flash page which is not in use by anything else (references to it, code on it, etc).
    unsafe fn new(address: usize) -> Self {
        // make sure T is not too big
        const {
            assert!(size_of::<T>() <= FLASH_PAGE_SIZE - 16);
        }

        assert_eq!(
            address & PAGE_MASK,
            address,
            "address is not flash page aligned"
        );

        FlashEntry {
            address,
            _marker: PhantomData,
        }
    }

    fn status_address(&self) -> usize {
        self.address + FLASH_PAGE_SIZE - 16
    }

    fn status(&self) -> u32 {
        let ptr = self.status_address() as *const u32;

        // safety: address assumes to point to valid flash page, so this address is also on that page, and is a valid u32
        // I think this should be volatile, since underlying flash can change by writing to unrelated address
        // so it kind of acts like io memory that will change without specific interaction from the compiler pov
        unsafe { core::ptr::read_volatile(ptr) }
    }

    pub fn has_object(&self) -> bool {
        self.status() == FLASH_ENTRY_MAGIC
    }

    pub fn get(&self) -> Option<&T> {
        if self.has_object() {
            // trait bound AnyBitPattern ensures flash data valid for any bits
            unsafe { (self.address as *const T).as_ref() }
        } else {
            None
        }
    }

    pub fn set(&mut self, object: &T) {
        let flash = Flash::get();

        // convert object to bytes
        let data = bytes_of(object);

        // 16 bytes for status at end
        assert!(data.len() < FLASH_PAGE_SIZE - 16);

        unsafe {
            // erase page first
            // safety: no references should be at this page, since no references are returned on get
            flash
                .erase_page(self.address)
                .expect("failed to erase flash page");

            // write data
            // safety: write is to address which is assumed valid when constructing FlashEntry
            flash
                .write(self.address, data)
                .expect("failed to write object data to flash");

            // write status after whole object written
            // safety: status resides within this flash page
            flash
                .write(self.status_address(), &FLASH_ENTRY_MAGIC.to_ne_bytes())
                .expect("failed to write status to flash");
        }
    }
}

/// Data stored on flash for each subscription.
#[repr(C)]
#[derive(Debug, Clone, Copy, Pod, Zeroable)]
pub struct SubscriptionEntry {
    /// Start of subscription (inclusive)
    pub start_time: u64,
    /// End of subscription (inclusive)
    pub end_time: u64,
    /// Id of channel subscription is for
    pub channel_id: u32,
    /// Number of internal nodes in subtree for deriving frame keys
    // bigger than needed for padding
    pub subtree_count: u32,
    /// Public key for channel
    pub public_key: [u8; 32],
    /// Internal nodes used to reconstruct frame keys
    // 126 is I believe worse case scenario for how many subtrees we need
    pub subtrees: [KeySubtree; 128],
}

impl SubscriptionEntry {
    pub fn active_subtrees(&self) -> &[KeySubtree] {
        &self.subtrees[..self.subtree_count as usize]
    }
}

/// Represents information about one internal node in the key tree for a channel.
#[repr(C)]
#[derive(Debug, Default, Clone, Copy, Pod, Zeroable)]
pub struct KeySubtree {
    /// The lowest timestamp that this subtree can provide
    pub lowest_timestamp: u64,
    /// The highest timestamp that this subtree can provide
    pub highest_timestamp: u64,
    /// Value of internal node used to derive keys
    pub key: [u8; 32],
}

impl KeySubtree {
    pub fn contains(&self, timestamp: u64) -> bool {
        self.lowest_timestamp <= timestamp && timestamp <= self.highest_timestamp
    }
}

/// Caches certain information about channel keys to speed up the decoding process.
///
/// Necessary because otherwise we miss the decode speed target.
#[derive(Debug, Clone, Copy)]
pub struct ChannelCache {
    /// Parsed public key used to verify frames
    pub public_key: VerifyingKey,
    /// Caches the last used key for each level in the channel key tree.
    ///
    /// Timestamps close together will likely share most of the same keys,
    /// so the cache can be used instead of recomputing keys.
    ///
    /// The first index in the cache is the biggest entry, and so on until the leaf.
    pub cache_entries: ArrayVec<[KeySubtree; 64]>,
}

impl ChannelCache {
    fn new(public_key: &[u8; 32]) -> Self {
        ChannelCache {
            public_key: VerifyingKey::from_bytes(public_key)
                .expect("Failed to construct verifying key"),
            cache_entries: ArrayVec::new(),
        }
    }
}

#[derive(Debug, Error)]
pub enum DecoderContextError {
    #[error("Too many subscriptions!")]
    TooManySubscriptions,
}

/// Information about channel sent back to tv for list channels
#[repr(C, packed)]
#[derive(Debug, Clone, Copy, Default, Pod, Zeroable)]
pub struct DecoderChannelInfo {
    channel_id: u32,
    start_time: u64,
    end_time: u64,
}

/// Stores state of decoder.
pub struct DecoderContext {
    /// Data for all subscriptions
    subscriptions: [(FlashEntry<SubscriptionEntry>, Option<ChannelCache>); MAX_SUBSCRIPTIONS],
    /// Timestamp of last decoded frame (starts at 0)
    pub last_decoded_timestamp: Option<u64>,
    /// PRNG used for random operations to help prevent glitching
    chacha: ChaCha20Rng,
}

impl DecoderContext {
    pub fn new() -> Self {
        let Peripherals { mut trng, .. } =
            Peripherals::take().expect("could not initialize peripherals");

        let chacha = ChaCha20Rng::from_seed(trng.gen_nonce());

        // lock all flash pages not used for storing subscription data
        for page_address in
            (FLASH_BASE_ADDR..(FLASH_BASE_ADDR + FLASH_SIZE)).step_by(FLASH_PAGE_SIZE)
        {
            if !FLASH_DATA_ADDRS.contains(&page_address) {
                Flash::get().lock_page(page_address);
            }
        }

        // safety: FLASH_DATA_ADDRS generated at build time are verified to be correct
        // and made to not overlap with anything else
        let mut subscriptions: [(FlashEntry<SubscriptionEntry>, Option<ChannelCache>);
            MAX_SUBSCRIPTIONS] = unsafe {
            [
                (FlashEntry::new(FLASH_DATA_ADDRS[0]), None),
                (FlashEntry::new(FLASH_DATA_ADDRS[1]), None),
                (FlashEntry::new(FLASH_DATA_ADDRS[2]), None),
                (FlashEntry::new(FLASH_DATA_ADDRS[3]), None),
                (FlashEntry::new(FLASH_DATA_ADDRS[4]), None),
                (FlashEntry::new(FLASH_DATA_ADDRS[5]), None),
                (FlashEntry::new(FLASH_DATA_ADDRS[6]), None),
                (FlashEntry::new(FLASH_DATA_ADDRS[7]), None),
            ]
        };

        // recreate cache information
        for (subscription_entry, cache) in subscriptions.iter_mut() {
            if let Some(subscription) = subscription_entry.get() {
                *cache = Some(ChannelCache::new(&subscription.public_key));
            }
        }

        DecoderContext {
            subscriptions,
            last_decoded_timestamp: None,
            chacha,
        }
    }

    pub fn get_subscription_for_channel(
        &mut self,
        channel_id: u32,
    ) -> Option<(&SubscriptionEntry, &mut ChannelCache)> {
        self.subscriptions
            .iter_mut()
            .filter(|(flash_entry, cache)| flash_entry.has_object() && cache.is_some())
            .map(|(flash_enty, cache)| (flash_enty.get().unwrap(), cache.as_mut().unwrap()))
            .find(|(subscription, _)| subscription.channel_id == channel_id)
    }

    pub fn update_subscription(
        &mut self,
        subscription: &SubscriptionEntry,
    ) -> Result<(), DecoderContextError> {
        // update subscription if it already exists
        for (flash_entry, cache) in self.subscriptions.iter_mut() {
            let Some(subscription_old) = flash_entry.get() else {
                continue;
            };

            if subscription_old.channel_id == subscription.channel_id {
                flash_entry.set(subscription);
                *cache = Some(ChannelCache::new(&subscription.public_key));

                return Ok(());
            }
        }

        // find empty slot if no subcription for given channel exists
        for (flash_entry, cache) in self.subscriptions.iter_mut() {
            if !flash_entry.has_object() {
                flash_entry.set(subscription);
                *cache = Some(ChannelCache::new(&subscription.public_key));

                return Ok(());
            }
        }

        Err(DecoderContextError::TooManySubscriptions)
    }

    /// Returns a list of info about all subscribed channels.
    ///
    /// Used for the list functionality with tv.
    pub fn list_channels(&self) -> ArrayVec<[DecoderChannelInfo; MAX_SUBSCRIPTIONS]> {
        let mut out = ArrayVec::new();

<<<<<<< HEAD
        for (flash_entry, _) in self.subscriptions.iter() {
=======
        for flash_entry in &self.subscriptions {
>>>>>>> c75b4adf
            if let Some(subscription) = flash_entry.get() {
                out.push(DecoderChannelInfo {
                    channel_id: subscription.channel_id,
                    start_time: subscription.start_time,
                    end_time: subscription.end_time,
                });
            }
        }

        out
    }

    #[allow(unused)]
    /// Gets rng for random operations.
    pub fn get_chacha(&mut self) -> &mut ChaCha20Rng {
        &mut self.chacha
    }
}<|MERGE_RESOLUTION|>--- conflicted
+++ resolved
@@ -290,11 +290,7 @@
     pub fn list_channels(&self) -> ArrayVec<[DecoderChannelInfo; MAX_SUBSCRIPTIONS]> {
         let mut out = ArrayVec::new();
 
-<<<<<<< HEAD
-        for (flash_entry, _) in self.subscriptions.iter() {
-=======
-        for flash_entry in &self.subscriptions {
->>>>>>> c75b4adf
+        for (flash_entry, _) in &self.subscriptions {
             if let Some(subscription) = flash_entry.get() {
                 out.push(DecoderChannelInfo {
                     channel_id: subscription.channel_id,
